--- conflicted
+++ resolved
@@ -1,816 +1,670 @@
-/**
- * @fileoverview Tests for the main Game class integration
- */
-
-import { describe, it, expect, beforeEach, afterEach, vi } from 'vitest';
-
-// Mock Renderer
-vi.mock('../src/game/systems/Renderer.js', () => ({
-    default: class MockRenderer {
-        constructor(canvas) {
-            this.canvas = canvas;
-            this.ctx = canvas.getContext ? canvas.getContext('2d') : {};
-        }
-        initializePatterns() {}
-        clear() {}
-        applyScreenShake() {}
-        applyScreenFlash() {}
-        drawBackground() {}
-        drawGradientBackground() {}
-        drawOrder() {}
-        drawIngredient() {}
-        drawPowerUp() {}
-        drawParticle() {}
-        drawScreenEffects() {}
-        updateScreenEffects() {}
-        triggerScreenShake() {}
-        triggerScreenFlash() {}
-        startScreenShake() {}
-        startScreenFlash() {}
-        showFloatingText() {}
-        updateColorTheme() {}
-        destroy() {}
-    }
-}));
-
-// Mock AudioSystem
-vi.mock('../src/game/systems/Audio.js', () => ({
-    default: class MockAudioSystem {
-        constructor() {
-            this.enabled = true;
-        }
-        playNewOrder() {}
-        playCollect() {}
-        playCombo() {}
-        playPowerUp() {}
-        playPowerUpActivate() {}
-        playOrderComplete() {}
-        playOrderExpire() {}
-<<<<<<< HEAD
-        playWrong() {}
-        playError() {}
-        playGameOver() {}
-=======
-        playOrderExpired() {}
-        playWrong() {}
-        playError() {}
-        playGameOver() {}
-        playDestroy() {}
->>>>>>> 9be9deb4
-        startBackgroundMusic() {}
-        stopBackgroundMusic() {}
-        pauseBackgroundMusic() {}
-        resumeBackgroundMusic() {}
-        destroy() {}
-    }
-}));
-
-// Mock GameState before importing Game
-vi.mock('../src/game/State.js', () => {
-    class MockGameState {
-        constructor() {
-<<<<<<< HEAD
-=======
-            // Core game state (matching real GameState structure)
-            this.core = {
-                running: false,
-                score: 0,
-                lives: 3,
-                combo: 1,
-                level: 1,
-                frameCount: 0,
-                lastTime: 0,
-                highScore: 0
-            };
-            
-            // Power-up state
-            this.powerUps = {
-                speedBoost: { active: false, timeLeft: 0, multiplier: 0.5 },
-                timeFreeze: { active: false, timeLeft: 0 },
-                scoreMultiplier: { active: false, timeLeft: 0, multiplier: 2 }
-            };
-            
-            // Legacy compatibility properties for tests that expect them
->>>>>>> 9be9deb4
-            this.gameState = 'menu';
-            this.score = 0;
-            this.lives = 3;
-            this.combo = 1;
-            this.highScore = 0;
-<<<<<<< HEAD
-            this.activePowerUps = {
-                speedBoost: { active: false, timeLeft: 0, multiplier: 0.5 },
-                timeFreeze: { active: false, timeLeft: 0 },
-                scoreMultiplier: { active: false, timeLeft: 0, multiplier: 2 }
-            };
-            this.core = {
-                lives: 3
-            };
-        }
-        
-        startGame() {
-            this.gameState = 'playing';
-            this.score = 0;
-            this.lives = 3;
-            this.combo = 1;
-        }
-        
-        addScore(points) {
-            this.score += points;
-        }
-        
-        incrementCombo() {
-            this.combo++;
-        }
-        
-        resetCombo() {
-            this.combo = 1;
-        }
-        
-        loseLife() {
-            this.lives--;
-            if (this.lives <= 0) {
-=======
-        }
-        
-        startGame() {
-            this.core.running = true;
-            this.gameState = 'playing';
-            this.core.score = 0;
-            this.score = 0;
-            this.core.lives = 3;
-            this.lives = 3;
-            this.core.combo = 1;
-            this.combo = 1;
-        }
-        
-        updateScore(points) {
-            this.core.score += points;
-            this.score += points; // Legacy compatibility
-        }
-        
-        incrementCombo() {
-            this.core.combo++;
-            this.combo++; // Legacy compatibility
-        }
-        
-        resetCombo() {
-            this.core.combo = 1;
-            this.combo = 1; // Legacy compatibility
-        }
-        
-        loseLife() {
-            this.core.lives--;
-            this.lives--; // Legacy compatibility
-            if (this.core.lives <= 0) {
->>>>>>> 9be9deb4
-                this.gameState = 'gameOver';
-            }
-        }
-        
-<<<<<<< HEAD
-        endGame() {
-            this.gameState = 'gameOver';
-            if (this.score > this.highScore) {
-                this.highScore = this.score;
-            }
-        }
-        
-        activatePowerUp(type, duration = 10000) {
-            if (this.activePowerUps[type]) {
-                this.activePowerUps[type].active = true;
-                this.activePowerUps[type].timeLeft = duration;
-=======
-        activatePowerUp(type, duration = 10000) {
-            if (this.powerUps[type]) {
-                this.powerUps[type].active = true;
-                this.powerUps[type].timeLeft = duration;
->>>>>>> 9be9deb4
-            }
-        }
-        
-        update(deltaTime) {
-            // Update power-ups
-<<<<<<< HEAD
-            Object.values(this.activePowerUps).forEach(powerUp => {
-=======
-            Object.values(this.powerUps).forEach(powerUp => {
->>>>>>> 9be9deb4
-                if (powerUp.active) {
-                    powerUp.timeLeft -= deltaTime * 1000;
-                    if (powerUp.timeLeft <= 0) {
-                        powerUp.active = false;
-                    }
-                }
-            });
-        }
-    }
-    
-    return {
-        default: MockGameState,
-        GameState: MockGameState
-    };
-});
-
-import Game from '../src/game/Game.js';
-import GameState from '../src/game/State.js';
-import { Ingredient } from '../src/game/entities/Ingredient.js';
-import { Order } from '../src/game/entities/Order.js';
-import { PowerUp } from '../src/game/entities/PowerUp.js';
-import { Particle } from '../src/game/entities/Particle.js';
-
-// Mock utility functions that might be missing
-vi.mock('../src/game/utils/Math.js', () => ({
-    randomRange: vi.fn((min, max) => Math.random() * (max - min) + min),
-    clamp: vi.fn((value, min, max) => Math.min(Math.max(value, min), max)),
-    lerp: vi.fn((a, b, t) => a + (b - a) * t)
-}));
-
-vi.mock('../src/game/utils/Colors.js', () => ({
-    getRandomColor: vi.fn(() => '#' + Math.floor(Math.random()*16777215).toString(16)),
-    getThemeColor: vi.fn(() => '#4A90E2'),
-    colorTheme: {
-        primary: '#4A90E2',
-        secondary: '#50C878',
-        background: '#F5F5F5'
-    },
-    createTexturePattern: vi.fn()
-}));
-
-// Mock PowerUp static method
-PowerUp.getPowerUpTypes = vi.fn(() => ({
-<<<<<<< HEAD
-    speedBoost: { emoji: '⚡', name: 'Slow Motion', duration: 10000 },
-    scoreMultiplier: { emoji: '✨', name: 'Double Points', duration: 15000 },
-    timeFreeze: { emoji: '⏱️', name: 'Time Freeze', duration: 8000 }
-}));
-
-// Mock Ingredient static method
-Ingredient.getIngredientTypes = vi.fn(() => ({
-    bun_bottom: { name: 'Bottom Bun', emoji: '🍞' },
-    bun_top: { name: 'Top Bun', emoji: '🍞' },
-    patty: { name: 'Patty', emoji: '🍖' },
-    cheese: { name: 'Cheese', emoji: '🧀' },
-    lettuce: { name: 'Lettuce', emoji: '🥬' },
-    tomato: { name: 'Tomato', emoji: '🍅' }
-}));
-=======
-    speedBoost: { emoji: '⚡', name: 'Slow Motion', duration: 10000, color: '#FFD700' },
-    scoreMultiplier: { emoji: '✨', name: 'Double Points', duration: 15000, color: '#FF69B4' },
-    timeFreeze: { emoji: '⏱️', name: 'Time Freeze', duration: 8000, color: '#00BFFF' }
-}));
-
-// Mock Ingredient static method
-Ingredient.getAvailableTypes = vi.fn(() => ['bun_bottom', 'bun_top', 'patty', 'cheese', 'lettuce', 'tomato']);
->>>>>>> 9be9deb4
-
-// Mock requestAnimationFrame
-vi.stubGlobal('requestAnimationFrame', (cb) => setTimeout(cb, 16));
-vi.stubGlobal('cancelAnimationFrame', (id) => clearTimeout(id));
-
-// Mock DOM elements
-const mockUI = () => {
-    document.body.innerHTML = `
-        <div id="ui">
-            <div id="score">Score: 0</div>
-            <div id="combo">Combo: x1</div>
-            <div id="lives">❤️❤️❤️</div>
-            <div id="powerUpStatus"></div>
-<<<<<<< HEAD
-            <div id="gameOver" style="display: none;">
-=======
-            <div id="gameOverOverlay" style="display: none;">
->>>>>>> 9be9deb4
-                <p id="finalScore">Final Score: 0</p>
-                <p id="highScore">High Score: 0</p>
-            </div>
-            <div id="startScreen" style="display: block;"></div>
-        </div>
-    `;
-};
-
-describe('Game Integration', () => {
-    let canvas;
-    let game;
-    let mockContext;
-
-    beforeEach(() => {
-        // Mock UI elements
-        mockUI();
-        
-        // Create comprehensive canvas context mock
-        mockContext = {
-            fillStyle: '',
-            strokeStyle: '',
-            lineWidth: 1,
-            shadowColor: '',
-            shadowBlur: 0,
-            shadowOffsetX: 0,
-            shadowOffsetY: 0,
-            globalAlpha: 1,
-            font: '',
-            textAlign: '',
-            textBaseline: '',
-            imageSmoothingEnabled: true,
-            imageSmoothingQuality: 'high',
-            fillRect: vi.fn(),
-            clearRect: vi.fn(),
-            strokeRect: vi.fn(),
-            getImageData: vi.fn(() => ({ data: new Uint8ClampedArray(4) })),
-            putImageData: vi.fn(),
-            createImageData: vi.fn(),
-            setTransform: vi.fn(),
-            drawImage: vi.fn(),
-            save: vi.fn(),
-            restore: vi.fn(),
-            fillText: vi.fn(),
-            strokeText: vi.fn(),
-            beginPath: vi.fn(),
-            closePath: vi.fn(),
-            moveTo: vi.fn(),
-            lineTo: vi.fn(),
-            stroke: vi.fn(),
-            fill: vi.fn(),
-            translate: vi.fn(),
-            scale: vi.fn(),
-            rotate: vi.fn(),
-            arc: vi.fn(),
-            ellipse: vi.fn(),
-            bezierCurveTo: vi.fn(),
-            quadraticCurveTo: vi.fn(),
-            measureText: vi.fn(() => ({ width: 10 })),
-            transform: vi.fn(),
-            rect: vi.fn(),
-            clip: vi.fn(),
-            createLinearGradient: vi.fn(() => ({
-                addColorStop: vi.fn()
-            })),
-            createRadialGradient: vi.fn(() => ({
-                addColorStop: vi.fn()
-            })),
-            createPattern: vi.fn(() => ({})),
-            canvas: { width: 480, height: 600 }
-        };
-        
-        // Create canvas element
-        canvas = {
-            width: 480,
-            height: 600,
-            getContext: vi.fn(() => mockContext),
-            style: {
-                transform: '',
-                setProperty: vi.fn(),
-                getPropertyValue: vi.fn(),
-                width: '480px',
-                height: '600px'
-            },
-            addEventListener: vi.fn(),
-            removeEventListener: vi.fn(),
-            getBoundingClientRect: vi.fn(() => ({
-                left: 0,
-                top: 0,
-                width: 480,
-                height: 600
-            }))
-        };
-        
-        // Create game instance
-        game = new Game(canvas, {
-            initialLives: 3,
-            initialSpeed: 4,
-            spawnRate: 40,
-            maxOrders: 3,
-            powerUpSpawnInterval: 900
-        });
-    });
-
-    afterEach(() => {
-        if (game) {
-            game.destroy();
-        }
-        vi.clearAllMocks();
-    });
-
-    describe('Initialization', () => {
-        it('should create game with default configuration', () => {
-            expect(game.canvas).toBe(canvas);
-            expect(game.ctx).toBeDefined();
-            expect(game.config.initialLives).toBe(3);
-            expect(game.config.initialSpeed).toBe(4);
-            expect(game.config.spawnRate).toBe(40);
-            expect(game.config.maxOrders).toBe(3);
-        });
-
-        it('should initialize all systems', () => {
-            expect(game.state).toBeInstanceOf(GameState);
-            expect(game.audioSystem).toBeDefined();
-            expect(game.renderer).toBeDefined();
-            expect(game.inputSystem).toBeDefined();
-            expect(game.physicsSystem).toBeDefined();
-        });
-
-        it('should initialize empty entity arrays', () => {
-            expect(game.ingredients).toEqual([]);
-            expect(game.orders).toEqual([]);
-            expect(game.particles).toEqual([]);
-            expect(game.powerUps).toEqual([]);
-        });
-
-        it('should setup input handlers', () => {
-            const mockEvent = { x: 100, y: 100 };
-            // Test that click handler was registered
-            expect(game.unregisterClick).toBeDefined();
-            expect(typeof game.unregisterClick).toBe('function');
-        });
-    });
-
-    describe('Game Loop', () => {
-        it('should start game when start() is called', () => {
-            game.start();
-            
-            expect(game.state.gameState).toBe('playing');
-            expect(game.frameCount).toBeDefined();
-            expect(document.getElementById('startScreen').style.display).toBe('none');
-        });
-
-        it('should stop game when stop() is called', () => {
-            game.start();
-            game.stop();
-            
-<<<<<<< HEAD
-            expect(game.state.gameState).toBe('stopped');
-=======
-            expect(game.gameState).toBe('stopped');
->>>>>>> 9be9deb4
-            expect(game.animationId).toBeNull();
-        });
-
-        it('should toggle pause state', () => {
-            game.start();
-            
-            expect(game.isPaused).toBe(false);
-            
-            game.pause();
-            expect(game.isPaused).toBe(true);
-            
-            game.pause();
-            expect(game.isPaused).toBe(false);
-        });
-
-        it('should update game state when running', async () => {
-            game.start();
-            
-            // Wait for a few frames
-            await new Promise(resolve => setTimeout(resolve, 50));
-            
-            expect(game.frameCount).toBeGreaterThan(0);
-            game.stop();
-        });
-    });
-
-    describe('Entity Spawning', () => {
-        beforeEach(() => {
-            game.start();
-        });
-
-        it('should spawn orders when needed', () => {
-            // Orders might be spawned automatically on start
-            const initialOrders = game.orders.length;
-            
-            game.spawnOrder();
-            
-            expect(game.orders.length).toBe(initialOrders + 1);
-            expect(game.orders[game.orders.length - 1]).toBeInstanceOf(Order);
-        });
-
-        it('should not spawn orders beyond max limit', () => {
-            // Fill up to max
-            for (let i = 0; i < game.config.maxOrders; i++) {
-                game.spawnOrder();
-            }
-            
-            expect(game.orders.length).toBe(game.config.maxOrders);
-            
-            // Try to spawn one more
-            game.spawnOrder();
-            
-            expect(game.orders.length).toBe(game.config.maxOrders);
-        });
-
-        it('should spawn ingredients based on current orders', () => {
-            // Add an order first
-            game.spawnOrder();
-            
-            expect(game.ingredients.length).toBe(0);
-            
-            game.spawnIngredient();
-            
-            expect(game.ingredients.length).toBe(1);
-            expect(game.ingredients[0]).toBeInstanceOf(Ingredient);
-        });
-
-        it('should spawn power-ups after interval', () => {
-            expect(game.powerUps.length).toBe(0);
-            
-            // Simulate enough frames passing
-            game.frameCount = game.config.powerUpSpawnInterval + 1;
-            game.spawnPowerUp();
-            
-            expect(game.powerUps.length).toBe(1);
-            expect(game.powerUps[0]).toBeInstanceOf(PowerUp);
-        });
-    });
-
-    describe('Ingredient Collection', () => {
-        beforeEach(() => {
-            game.start();
-            // Add an order with known ingredients
-            const testOrder = new Order({
-                name: 'Test Burger',
-                ingredients: ['bun_bottom', 'patty', 'bun_top'],
-                time: 30
-            });
-            game.orders.push(testOrder);
-        });
-
-        it('should handle correct ingredient collection', () => {
-            const ingredient = new Ingredient('bun_bottom');
-            ingredient.x = 100;
-            ingredient.y = 100;
-            game.ingredients.push(ingredient);
-            
-            const initialScore = game.state.score;
-            const initialCombo = game.state.combo;
-            
-            game.collectIngredient(ingredient, 0);
-            
-            expect(game.state.score).toBeGreaterThan(initialScore);
-            expect(game.state.combo).toBeGreaterThan(initialCombo);
-            expect(game.ingredients.length).toBe(0);
-        });
-
-        it('should handle wrong ingredient collection', () => {
-            const ingredient = new Ingredient('cheese'); // Not in order
-            ingredient.x = 100;
-            ingredient.y = 100;
-            game.ingredients.push(ingredient);
-            
-            game.state.combo = 5;
-            const initialScore = game.state.score;
-            
-            game.collectIngredient(ingredient, 0);
-            
-            expect(game.state.score).toBe(initialScore); // No points
-            expect(game.state.combo).toBe(1); // Reset combo
-            expect(game.ingredients.length).toBe(0);
-        });
-
-        it('should complete order when all ingredients collected', () => {
-            const order = game.orders[0];
-            const requiredIngredients = order.ingredients;
-            
-            // Collect all ingredients in order
-            requiredIngredients.forEach((type, index) => {
-                const ingredient = new Ingredient(type);
-                game.ingredients.push(ingredient);
-                game.collectIngredient(ingredient, 0);
-                
-                if (index < requiredIngredients.length - 1) {
-                    expect(order.completed).toBe(false);
-                } else {
-                    expect(order.completed).toBe(true);
-                    expect(game.orders.includes(order)).toBe(false); // Order removed
-                }
-            });
-        });
-    });
-
-    describe('Power-up Collection', () => {
-        beforeEach(() => {
-            game.start();
-        });
-
-        it('should activate power-up when collected', () => {
-            const powerUp = new PowerUp('speedBoost');
-            powerUp.x = 100;
-            powerUp.y = 100;
-            game.powerUps.push(powerUp);
-            
-<<<<<<< HEAD
-            expect(game.state.activePowerUps.speedBoost.active).toBe(false);
-            
-            game.collectPowerUp(powerUp, 0);
-            
-            expect(game.state.activePowerUps.speedBoost.active).toBe(true);
-=======
-            expect(game.state.powerUps.speedBoost.active).toBe(false);
-            
-            game.collectPowerUp(powerUp, 0);
-            
-            expect(game.state.powerUps.speedBoost.active).toBe(true);
->>>>>>> 9be9deb4
-            expect(game.powerUps.length).toBe(0);
-        });
-
-        it('should create celebration particles on power-up collection', () => {
-            const powerUp = new PowerUp('scoreMultiplier');
-            powerUp.x = 100;
-            powerUp.y = 100;
-            game.powerUps.push(powerUp);
-            
-            const initialParticles = game.particles.length;
-            
-            game.collectPowerUp(powerUp, 0);
-            
-            expect(game.particles.length).toBeGreaterThan(initialParticles);
-            expect(game.particles[0]).toBeInstanceOf(Particle);
-        });
-    });
-
-    describe('Game Over', () => {
-        beforeEach(() => {
-            game.start();
-        });
-
-        it('should handle game over when lives reach zero', () => {
-            game.state.lives = 1;
-<<<<<<< HEAD
-=======
-            game.state.core.lives = 1;
->>>>>>> 9be9deb4
-            
-            // Add an order and let it expire
-            const order = new Order({
-                name: 'Test',
-                ingredients: ['bun_bottom'],
-                time: 0.1 // Very short time
-            });
-            game.orders.push(order);
-            
-            // Simulate order expiring
-            order.timeLeft = -1;
-            game.update(16);
-            
-<<<<<<< HEAD
-            expect(game.state.gameState).toBe('gameOver');
-            expect(document.getElementById('gameOver').style.display).toBe('block');
-=======
-            expect(game.gameState).toBe('gameOver');
-            expect(document.getElementById('gameOverOverlay').style.display).toBe('block');
->>>>>>> 9be9deb4
-        });
-
-        it('should update high score if current score is higher', () => {
-            game.state.score = 1000;
-<<<<<<< HEAD
-            game.state.highScore = 500;
-            
-            game.gameOver();
-            
-            expect(game.state.highScore).toBe(1000);
-=======
-            game.state.core.score = 1000;
-            game.state.highScore = 500;
-            game.state.core.highScore = 500;
-            
-            game.gameOver();
-            
-            expect(game.state.core.highScore).toBe(1000);
->>>>>>> 9be9deb4
-        });
-    });
-
-    describe('UI Updates', () => {
-        beforeEach(() => {
-            game.start();
-        });
-
-        it('should update score display', () => {
-<<<<<<< HEAD
-            game.state.score = 123;
-=======
-            game.state.core.score = 123;
->>>>>>> 9be9deb4
-            game.updateUI();
-            
-            expect(document.getElementById('score').textContent).toBe('Score: 123');
-        });
-
-        it('should update combo display', () => {
-<<<<<<< HEAD
-            game.state.combo = 5;
-=======
-            game.state.core.combo = 5;
->>>>>>> 9be9deb4
-            game.updateUI();
-            
-            expect(document.getElementById('combo').textContent).toBe('Combo: x5');
-        });
-
-        it('should update lives display', () => {
-<<<<<<< HEAD
-            game.state.lives = 2;
-=======
-            game.state.core.lives = 2;
->>>>>>> 9be9deb4
-            game.updateUI();
-            
-            expect(document.getElementById('lives').textContent).toBe('❤️❤️');
-        });
-
-        it('should update power-up status display', () => {
-<<<<<<< HEAD
-            game.state.activePowerUps.speedBoost.active = true;
-            game.state.activePowerUps.speedBoost.timeLeft = 5000;
-=======
-            game.state.powerUps.speedBoost.active = true;
-            game.state.powerUps.speedBoost.timeLeft = 5000;
->>>>>>> 9be9deb4
-            
-            game.updateUI();
-            
-            const powerUpStatus = document.getElementById('powerUpStatus');
-            expect(powerUpStatus.children.length).toBe(1);
-<<<<<<< HEAD
-            expect(powerUpStatus.innerHTML).toContain('Slow Motion');
-=======
-            expect(powerUpStatus.textContent).toContain('Slow Motion');
->>>>>>> 9be9deb4
-        });
-    });
-
-    describe('Input Handling', () => {
-        beforeEach(() => {
-            game.start();
-        });
-
-        it('should handle ingredient clicks', () => {
-            const ingredient = new Ingredient('patty');
-            ingredient.x = 100;
-            ingredient.y = 100;
-            ingredient.data = { size: 40 };
-            game.ingredients.push(ingredient);
-            
-            // Add matching order
-            game.orders.push(new Order({
-                name: 'Test',
-                ingredients: ['patty'],
-                time: 30
-            }));
-            
-            game.handleInput({ x: 120, y: 120 });
-            
-            expect(game.ingredients.length).toBe(0);
-        });
-
-        it('should handle power-up clicks', () => {
-            const powerUp = new PowerUp('speedBoost');
-            powerUp.x = 100;
-            powerUp.y = 100;
-            powerUp.size = 40;
-            game.powerUps.push(powerUp);
-            
-            game.handleInput({ x: 120, y: 120 });
-            
-            expect(game.powerUps.length).toBe(0);
-<<<<<<< HEAD
-            expect(game.state.activePowerUps.speedBoost.active).toBe(true);
-=======
-            expect(game.state.powerUps.speedBoost.active).toBe(true);
->>>>>>> 9be9deb4
-        });
-
-        it('should not handle input when paused', () => {
-            const ingredient = new Ingredient('patty');
-            ingredient.x = 100;
-            ingredient.y = 100;
-            game.ingredients.push(ingredient);
-            
-            game.pause(); // Pause the game
-            
-            game.handleInput({ x: 120, y: 120 });
-            
-            expect(game.ingredients.length).toBe(1); // Still there
-        });
-    });
-
-    describe('Cleanup', () => {
-        it('should clean up resources on destroy', () => {
-            game.start();
-            
-            // Add some entities
-            game.ingredients.push(new Ingredient('patty'));
-            game.orders.push(new Order({ name: 'Test', ingredients: ['patty'], time: 30 }));
-            game.particles.push(new Particle(100, 100, '#FF0000'));
-            game.powerUps.push(new PowerUp('speedBoost'));
-            
-            game.destroy();
-            
-            expect(game.ingredients.length).toBe(0);
-            expect(game.orders.length).toBe(0);
-            expect(game.particles.length).toBe(0);
-            expect(game.powerUps.length).toBe(0);
-            expect(game.animationId).toBeNull();
-        });
-    });
+/**
+ * @fileoverview Tests for the main Game class integration
+ */
+
+import { describe, it, expect, beforeEach, afterEach, vi } from 'vitest';
+
+// Mock Renderer
+vi.mock('../src/game/systems/Renderer.js', () => ({
+    default: class MockRenderer {
+        constructor(canvas) {
+            this.canvas = canvas;
+            this.ctx = canvas.getContext ? canvas.getContext('2d') : {};
+        }
+        initializePatterns() {}
+        clear() {}
+        applyScreenShake() {}
+        applyScreenFlash() {}
+        drawBackground() {}
+        drawGradientBackground() {}
+        drawOrder() {}
+        drawIngredient() {}
+        drawPowerUp() {}
+        drawParticle() {}
+        drawScreenEffects() {}
+        updateScreenEffects() {}
+        triggerScreenShake() {}
+        triggerScreenFlash() {}
+        startScreenShake() {}
+        startScreenFlash() {}
+        showFloatingText() {}
+        updateColorTheme() {}
+        destroy() {}
+    }
+}));
+
+// Mock AudioSystem
+vi.mock('../src/game/systems/Audio.js', () => ({
+    default: class MockAudioSystem {
+        constructor() {
+            this.enabled = true;
+        }
+        playNewOrder() {}
+        playCollect() {}
+        playCombo() {}
+        playPowerUp() {}
+        playPowerUpActivate() {}
+        playOrderComplete() {}
+        playOrderExpire() {}
+        playWrong() {}
+        playError() {}
+        playGameOver() {}
+        startBackgroundMusic() {}
+        stopBackgroundMusic() {}
+        pauseBackgroundMusic() {}
+        resumeBackgroundMusic() {}
+        destroy() {}
+    }
+}));
+
+// Mock GameState before importing Game
+vi.mock('../src/game/State.js', () => {
+    class MockGameState {
+        constructor() {
+            this.gameState = 'menu';
+            this.score = 0;
+            this.lives = 3;
+            this.combo = 1;
+            this.highScore = 0;
+            this.activePowerUps = {
+                speedBoost: { active: false, timeLeft: 0, multiplier: 0.5 },
+                timeFreeze: { active: false, timeLeft: 0 },
+                scoreMultiplier: { active: false, timeLeft: 0, multiplier: 2 }
+            };
+            this.core = {
+                lives: 3
+            };
+        }
+        
+        startGame() {
+            this.gameState = 'playing';
+            this.score = 0;
+            this.lives = 3;
+            this.combo = 1;
+        }
+        
+        addScore(points) {
+            this.score += points;
+        }
+        
+        incrementCombo() {
+            this.combo++;
+        }
+        
+        resetCombo() {
+            this.combo = 1;
+        }
+        
+        loseLife() {
+            this.lives--;
+            if (this.lives <= 0) {
+                this.gameState = 'gameOver';
+            }
+        }
+        
+        endGame() {
+            this.gameState = 'gameOver';
+            if (this.score > this.highScore) {
+                this.highScore = this.score;
+            }
+        }
+        
+        activatePowerUp(type, duration = 10000) {
+            if (this.activePowerUps[type]) {
+                this.activePowerUps[type].active = true;
+                this.activePowerUps[type].timeLeft = duration;
+            }
+        }
+        
+        update(deltaTime) {
+            // Update power-ups
+            Object.values(this.activePowerUps).forEach(powerUp => {
+                if (powerUp.active) {
+                    powerUp.timeLeft -= deltaTime * 1000;
+                    if (powerUp.timeLeft <= 0) {
+                        powerUp.active = false;
+                    }
+                }
+            });
+        }
+    }
+    
+    return {
+        default: MockGameState,
+        GameState: MockGameState
+    };
+});
+
+import Game from '../src/game/Game.js';
+import GameState from '../src/game/State.js';
+import { Ingredient } from '../src/game/entities/Ingredient.js';
+import { Order } from '../src/game/entities/Order.js';
+import { PowerUp } from '../src/game/entities/PowerUp.js';
+import { Particle } from '../src/game/entities/Particle.js';
+
+// Mock utility functions that might be missing
+vi.mock('../src/game/utils/Math.js', () => ({
+    randomRange: vi.fn((min, max) => Math.random() * (max - min) + min),
+    clamp: vi.fn((value, min, max) => Math.min(Math.max(value, min), max)),
+    lerp: vi.fn((a, b, t) => a + (b - a) * t)
+}));
+
+vi.mock('../src/game/utils/Colors.js', () => ({
+    getRandomColor: vi.fn(() => '#' + Math.floor(Math.random()*16777215).toString(16)),
+    getThemeColor: vi.fn(() => '#4A90E2'),
+    colorTheme: {
+        primary: '#4A90E2',
+        secondary: '#50C878',
+        background: '#F5F5F5'
+    },
+    createTexturePattern: vi.fn()
+}));
+
+// Mock PowerUp static method
+PowerUp.getPowerUpTypes = vi.fn(() => ({
+    speedBoost: { emoji: '⚡', name: 'Slow Motion', duration: 10000 },
+    scoreMultiplier: { emoji: '✨', name: 'Double Points', duration: 15000 },
+    timeFreeze: { emoji: '⏱️', name: 'Time Freeze', duration: 8000 }
+}));
+
+// Mock Ingredient static method
+Ingredient.getIngredientTypes = vi.fn(() => ({
+    bun_bottom: { name: 'Bottom Bun', emoji: '🍞' },
+    bun_top: { name: 'Top Bun', emoji: '🍞' },
+    patty: { name: 'Patty', emoji: '🍖' },
+    cheese: { name: 'Cheese', emoji: '🧀' },
+    lettuce: { name: 'Lettuce', emoji: '🥬' },
+    tomato: { name: 'Tomato', emoji: '🍅' }
+}));
+
+// Mock requestAnimationFrame
+vi.stubGlobal('requestAnimationFrame', (cb) => setTimeout(cb, 16));
+vi.stubGlobal('cancelAnimationFrame', (id) => clearTimeout(id));
+
+// Mock DOM elements
+const mockUI = () => {
+    document.body.innerHTML = `
+        <div id="ui">
+            <div id="score">Score: 0</div>
+            <div id="combo">Combo: x1</div>
+            <div id="lives">❤️❤️❤️</div>
+            <div id="powerUpStatus"></div>
+            <div id="gameOver" style="display: none;">
+                <p id="finalScore">Final Score: 0</p>
+                <p id="highScore">High Score: 0</p>
+            </div>
+            <div id="startScreen" style="display: block;"></div>
+        </div>
+    `;
+};
+
+describe('Game Integration', () => {
+    let canvas;
+    let game;
+    let mockContext;
+
+    beforeEach(() => {
+        // Mock UI elements
+        mockUI();
+        
+        // Create comprehensive canvas context mock
+        mockContext = {
+            fillStyle: '',
+            strokeStyle: '',
+            lineWidth: 1,
+            shadowColor: '',
+            shadowBlur: 0,
+            shadowOffsetX: 0,
+            shadowOffsetY: 0,
+            globalAlpha: 1,
+            font: '',
+            textAlign: '',
+            textBaseline: '',
+            imageSmoothingEnabled: true,
+            imageSmoothingQuality: 'high',
+            fillRect: vi.fn(),
+            clearRect: vi.fn(),
+            strokeRect: vi.fn(),
+            getImageData: vi.fn(() => ({ data: new Uint8ClampedArray(4) })),
+            putImageData: vi.fn(),
+            createImageData: vi.fn(),
+            setTransform: vi.fn(),
+            drawImage: vi.fn(),
+            save: vi.fn(),
+            restore: vi.fn(),
+            fillText: vi.fn(),
+            strokeText: vi.fn(),
+            beginPath: vi.fn(),
+            closePath: vi.fn(),
+            moveTo: vi.fn(),
+            lineTo: vi.fn(),
+            stroke: vi.fn(),
+            fill: vi.fn(),
+            translate: vi.fn(),
+            scale: vi.fn(),
+            rotate: vi.fn(),
+            arc: vi.fn(),
+            ellipse: vi.fn(),
+            bezierCurveTo: vi.fn(),
+            quadraticCurveTo: vi.fn(),
+            measureText: vi.fn(() => ({ width: 10 })),
+            transform: vi.fn(),
+            rect: vi.fn(),
+            clip: vi.fn(),
+            createLinearGradient: vi.fn(() => ({
+                addColorStop: vi.fn()
+            })),
+            createRadialGradient: vi.fn(() => ({
+                addColorStop: vi.fn()
+            })),
+            createPattern: vi.fn(() => ({})),
+            canvas: { width: 480, height: 600 }
+        };
+        
+        // Create canvas element
+        canvas = {
+            width: 480,
+            height: 600,
+            getContext: vi.fn(() => mockContext),
+            style: {
+                transform: '',
+                setProperty: vi.fn(),
+                getPropertyValue: vi.fn(),
+                width: '480px',
+                height: '600px'
+            },
+            addEventListener: vi.fn(),
+            removeEventListener: vi.fn(),
+            getBoundingClientRect: vi.fn(() => ({
+                left: 0,
+                top: 0,
+                width: 480,
+                height: 600
+            }))
+        };
+        
+        // Create game instance
+        game = new Game(canvas, {
+            initialLives: 3,
+            initialSpeed: 4,
+            spawnRate: 40,
+            maxOrders: 3,
+            powerUpSpawnInterval: 900
+        });
+    });
+
+    afterEach(() => {
+        if (game) {
+            game.destroy();
+        }
+        vi.clearAllMocks();
+    });
+
+    describe('Initialization', () => {
+        it('should create game with default configuration', () => {
+            expect(game.canvas).toBe(canvas);
+            expect(game.ctx).toBeDefined();
+            expect(game.config.initialLives).toBe(3);
+            expect(game.config.initialSpeed).toBe(4);
+            expect(game.config.spawnRate).toBe(40);
+            expect(game.config.maxOrders).toBe(3);
+        });
+
+        it('should initialize all systems', () => {
+            expect(game.state).toBeInstanceOf(GameState);
+            expect(game.audioSystem).toBeDefined();
+            expect(game.renderer).toBeDefined();
+            expect(game.inputSystem).toBeDefined();
+            expect(game.physicsSystem).toBeDefined();
+        });
+
+        it('should initialize empty entity arrays', () => {
+            expect(game.ingredients).toEqual([]);
+            expect(game.orders).toEqual([]);
+            expect(game.particles).toEqual([]);
+            expect(game.powerUps).toEqual([]);
+        });
+
+        it('should setup input handlers', () => {
+            const mockEvent = { x: 100, y: 100 };
+            // Test that click handler was registered
+            expect(game.unregisterClick).toBeDefined();
+            expect(typeof game.unregisterClick).toBe('function');
+        });
+    });
+
+    describe('Game Loop', () => {
+        it('should start game when start() is called', () => {
+            game.start();
+            
+            expect(game.state.gameState).toBe('playing');
+            expect(game.frameCount).toBeDefined();
+            expect(document.getElementById('startScreen').style.display).toBe('none');
+        });
+
+        it('should stop game when stop() is called', () => {
+            game.start();
+            game.stop();
+            
+            expect(game.state.gameState).toBe('stopped');
+            expect(game.animationId).toBeNull();
+        });
+
+        it('should toggle pause state', () => {
+            game.start();
+            
+            expect(game.isPaused).toBe(false);
+            
+            game.pause();
+            expect(game.isPaused).toBe(true);
+            
+            game.pause();
+            expect(game.isPaused).toBe(false);
+        });
+
+        it('should update game state when running', async () => {
+            game.start();
+            
+            // Wait for a few frames
+            await new Promise(resolve => setTimeout(resolve, 50));
+            
+            expect(game.frameCount).toBeGreaterThan(0);
+            game.stop();
+        });
+    });
+
+    describe('Entity Spawning', () => {
+        beforeEach(() => {
+            game.start();
+        });
+
+        it('should spawn orders when needed', () => {
+            // Orders might be spawned automatically on start
+            const initialOrders = game.orders.length;
+            
+            game.spawnOrder();
+            
+            expect(game.orders.length).toBe(initialOrders + 1);
+            expect(game.orders[game.orders.length - 1]).toBeInstanceOf(Order);
+        });
+
+        it('should not spawn orders beyond max limit', () => {
+            // Fill up to max
+            for (let i = 0; i < game.config.maxOrders; i++) {
+                game.spawnOrder();
+            }
+            
+            expect(game.orders.length).toBe(game.config.maxOrders);
+            
+            // Try to spawn one more
+            game.spawnOrder();
+            
+            expect(game.orders.length).toBe(game.config.maxOrders);
+        });
+
+        it('should spawn ingredients based on current orders', () => {
+            // Add an order first
+            game.spawnOrder();
+            
+            expect(game.ingredients.length).toBe(0);
+            
+            game.spawnIngredient();
+            
+            expect(game.ingredients.length).toBe(1);
+            expect(game.ingredients[0]).toBeInstanceOf(Ingredient);
+        });
+
+        it('should spawn power-ups after interval', () => {
+            expect(game.powerUps.length).toBe(0);
+            
+            // Simulate enough frames passing
+            game.frameCount = game.config.powerUpSpawnInterval + 1;
+            game.spawnPowerUp();
+            
+            expect(game.powerUps.length).toBe(1);
+            expect(game.powerUps[0]).toBeInstanceOf(PowerUp);
+        });
+    });
+
+    describe('Ingredient Collection', () => {
+        beforeEach(() => {
+            game.start();
+            // Add an order with known ingredients
+            const testOrder = new Order({
+                name: 'Test Burger',
+                ingredients: ['bun_bottom', 'patty', 'bun_top'],
+                time: 30
+            });
+            game.orders.push(testOrder);
+        });
+
+        it('should handle correct ingredient collection', () => {
+            const ingredient = new Ingredient('bun_bottom');
+            ingredient.x = 100;
+            ingredient.y = 100;
+            game.ingredients.push(ingredient);
+            
+            const initialScore = game.state.score;
+            const initialCombo = game.state.combo;
+            
+            game.collectIngredient(ingredient, 0);
+            
+            expect(game.state.score).toBeGreaterThan(initialScore);
+            expect(game.state.combo).toBeGreaterThan(initialCombo);
+            expect(game.ingredients.length).toBe(0);
+        });
+
+        it('should handle wrong ingredient collection', () => {
+            const ingredient = new Ingredient('cheese'); // Not in order
+            ingredient.x = 100;
+            ingredient.y = 100;
+            game.ingredients.push(ingredient);
+            
+            game.state.combo = 5;
+            const initialScore = game.state.score;
+            
+            game.collectIngredient(ingredient, 0);
+            
+            expect(game.state.score).toBe(initialScore); // No points
+            expect(game.state.combo).toBe(1); // Reset combo
+            expect(game.ingredients.length).toBe(0);
+        });
+
+        it('should complete order when all ingredients collected', () => {
+            const order = game.orders[0];
+            const requiredIngredients = order.ingredients;
+            
+            // Collect all ingredients in order
+            requiredIngredients.forEach((type, index) => {
+                const ingredient = new Ingredient(type);
+                game.ingredients.push(ingredient);
+                game.collectIngredient(ingredient, 0);
+                
+                if (index < requiredIngredients.length - 1) {
+                    expect(order.completed).toBe(false);
+                } else {
+                    expect(order.completed).toBe(true);
+                    expect(game.orders.includes(order)).toBe(false); // Order removed
+                }
+            });
+        });
+    });
+
+    describe('Power-up Collection', () => {
+        beforeEach(() => {
+            game.start();
+        });
+
+        it('should activate power-up when collected', () => {
+            const powerUp = new PowerUp('speedBoost');
+            powerUp.x = 100;
+            powerUp.y = 100;
+            game.powerUps.push(powerUp);
+            
+            expect(game.state.activePowerUps.speedBoost.active).toBe(false);
+            
+            game.collectPowerUp(powerUp, 0);
+            
+            expect(game.state.activePowerUps.speedBoost.active).toBe(true);
+            expect(game.powerUps.length).toBe(0);
+        });
+
+        it('should create celebration particles on power-up collection', () => {
+            const powerUp = new PowerUp('scoreMultiplier');
+            powerUp.x = 100;
+            powerUp.y = 100;
+            game.powerUps.push(powerUp);
+            
+            const initialParticles = game.particles.length;
+            
+            game.collectPowerUp(powerUp, 0);
+            
+            expect(game.particles.length).toBeGreaterThan(initialParticles);
+            expect(game.particles[0]).toBeInstanceOf(Particle);
+        });
+    });
+
+    describe('Game Over', () => {
+        beforeEach(() => {
+            game.start();
+        });
+
+        it('should handle game over when lives reach zero', () => {
+            game.state.lives = 1;
+            
+            // Add an order and let it expire
+            const order = new Order({
+                name: 'Test',
+                ingredients: ['bun_bottom'],
+                time: 0.1 // Very short time
+            });
+            game.orders.push(order);
+            
+            // Simulate order expiring
+            order.timeLeft = -1;
+            game.update(16);
+            
+            expect(game.state.gameState).toBe('gameOver');
+            expect(document.getElementById('gameOver').style.display).toBe('block');
+        });
+
+        it('should update high score if current score is higher', () => {
+            game.state.score = 1000;
+            game.state.highScore = 500;
+            
+            game.gameOver();
+            
+            expect(game.state.highScore).toBe(1000);
+        });
+    });
+
+    describe('UI Updates', () => {
+        beforeEach(() => {
+            game.start();
+        });
+
+        it('should update score display', () => {
+            game.state.score = 123;
+            game.updateUI();
+            
+            expect(document.getElementById('score').textContent).toBe('Score: 123');
+        });
+
+        it('should update combo display', () => {
+            game.state.combo = 5;
+            game.updateUI();
+            
+            expect(document.getElementById('combo').textContent).toBe('Combo: x5');
+        });
+
+        it('should update lives display', () => {
+            game.state.lives = 2;
+            game.updateUI();
+            
+            expect(document.getElementById('lives').textContent).toBe('❤️❤️');
+        });
+
+        it('should update power-up status display', () => {
+            game.state.activePowerUps.speedBoost.active = true;
+            game.state.activePowerUps.speedBoost.timeLeft = 5000;
+            
+            game.updateUI();
+            
+            const powerUpStatus = document.getElementById('powerUpStatus');
+            expect(powerUpStatus.children.length).toBe(1);
+            expect(powerUpStatus.innerHTML).toContain('Slow Motion');
+        });
+    });
+
+    describe('Input Handling', () => {
+        beforeEach(() => {
+            game.start();
+        });
+
+        it('should handle ingredient clicks', () => {
+            const ingredient = new Ingredient('patty');
+            ingredient.x = 100;
+            ingredient.y = 100;
+            ingredient.data = { size: 40 };
+            game.ingredients.push(ingredient);
+            
+            // Add matching order
+            game.orders.push(new Order({
+                name: 'Test',
+                ingredients: ['patty'],
+                time: 30
+            }));
+            
+            game.handleInput({ x: 120, y: 120 });
+            
+            expect(game.ingredients.length).toBe(0);
+        });
+
+        it('should handle power-up clicks', () => {
+            const powerUp = new PowerUp('speedBoost');
+            powerUp.x = 100;
+            powerUp.y = 100;
+            powerUp.size = 40;
+            game.powerUps.push(powerUp);
+            
+            game.handleInput({ x: 120, y: 120 });
+            
+            expect(game.powerUps.length).toBe(0);
+            expect(game.state.activePowerUps.speedBoost.active).toBe(true);
+
+        });
+
+        it('should not handle input when paused', () => {
+            const ingredient = new Ingredient('patty');
+            ingredient.x = 100;
+            ingredient.y = 100;
+            game.ingredients.push(ingredient);
+            
+            game.pause(); // Pause the game
+            
+            game.handleInput({ x: 120, y: 120 });
+            
+            expect(game.ingredients.length).toBe(1); // Still there
+        });
+    });
+
+    describe('Cleanup', () => {
+        it('should clean up resources on destroy', () => {
+            game.start();
+            
+            // Add some entities
+            game.ingredients.push(new Ingredient('patty'));
+            game.orders.push(new Order({ name: 'Test', ingredients: ['patty'], time: 30 }));
+            game.particles.push(new Particle(100, 100, '#FF0000'));
+            game.powerUps.push(new PowerUp('speedBoost'));
+            
+            game.destroy();
+            
+            expect(game.ingredients.length).toBe(0);
+            expect(game.orders.length).toBe(0);
+            expect(game.particles.length).toBe(0);
+            expect(game.powerUps.length).toBe(0);
+            expect(game.animationId).toBeNull();
+        });
+    });
 });