--- conflicted
+++ resolved
@@ -13,7 +13,6 @@
     exports: 'default',
     sourcemap: false
   },
-<<<<<<< HEAD
   plugins: [
     nodeResolve(),
     isProduction && terser({
@@ -23,30 +22,4 @@
       }
     })
   ].filter(Boolean)
-};
-=======
-  
-  // Step 2: Build the Cloudflare worker that serves the static game
-  {
-    input: 'src/game/worker-static.js',
-    output: {
-      file: 'src/worker.js',
-      format: 'es',
-      banner: '// BurgerDrop Game - Static worker build\n// Auto-generated - do not edit directly',
-      sourcemap: !isProduction
-    },
-    plugins: [
-      string({
-        include: ['**/*.css', '**/*.html', '**/*.iife.js']
-      }),
-      nodeResolve(),
-      isProduction && terser({
-        compress: {
-          drop_console: true,
-          drop_debugger: true
-        }
-      })
-    ].filter(Boolean)
-  }
-];
->>>>>>> ec4db2f2
+};