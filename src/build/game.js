--- conflicted
+++ resolved
@@ -1323,8 +1323,8 @@
          * @param {object} gameState - Game state for power-up checks
          * @param {number} deltaTime - Time elapsed since last frame
          */
+        // deltaTime is expected in milliseconds; default assumes ~60fps
         update(frameCount, gameState, deltaTime = 16.67) {
-            // deltaTime is in ms
             this.animationTime += deltaTime;
             
             // Apply speed boost power-up if available
@@ -1682,7 +1682,7 @@
 
         /**
          * Update order state
-         * @param {number} deltaTime - Time elapsed since last frame in seconds
+         * @param {number} deltaTime - Time elapsed since last frame in milliseconds
          * @param {object} gameState - Game state for power-up checks
          * @returns {boolean} True if order is still valid, false if expired
          */
@@ -6109,11 +6109,8 @@
             // Update ingredients
             for (let i = this.ingredients.length - 1; i >= 0; i--) {
                 const ingredient = this.ingredients[i];
-<<<<<<< HEAD
-                ingredient.update(this.frameCount, this.state, this.deltaTime);
-=======
-                ingredient.update(this.frameCount, this.state.activePowerUps, deltaTime);
->>>>>>> d2a98028
+                // Pass deltaTime so ingredient physics stay consistent
+                ingredient.update(this.frameCount, this.state, deltaTime);
                 
                 // Remove if off screen
                 if (ingredient.y > this.canvas.height + 50) {
@@ -6314,8 +6311,8 @@
             this.audioSystem.playGameOver();
             
             // Update high score
-            if (this.state.score > this.state.highScore) {
-                this.state.highScore = this.state.score;
+            if (this.state.core.score > this.state.core.highScore) {
+                this.state.core.highScore = this.state.core.score;
                 this.saveHighScore();
             }
             
@@ -6323,8 +6320,8 @@
             const gameOverElement = document.getElementById('gameOverOverlay');
             if (gameOverElement) {
                 gameOverElement.style.display = 'block';
-                document.getElementById('finalScore').textContent = `Final Score: ${this.state.score}`;
-                document.getElementById('highScore').textContent = `High Score: ${this.state.highScore}`;
+                document.getElementById('finalScore').textContent = `Final Score: ${this.state.core.score}`;
+                document.getElementById('highScore').textContent = `High Score: ${this.state.core.highScore}`;
             }
         }
         
@@ -6336,7 +6333,7 @@
                 try {
                     const savedScore = localStorage.getItem('burgerDropHighScore');
                     if (savedScore) {
-                        this.state.highScore = parseInt(savedScore) || 0;
+                        this.state.core.highScore = parseInt(savedScore) || 0;
                     }
                 } catch (e) {
                     console.warn('Could not load high score:', e);
@@ -6350,7 +6347,7 @@
         saveHighScore() {
             if (isLocalStorageAvailable()) {
                 try {
-                    localStorage.setItem('burgerDropHighScore', this.state.highScore.toString());
+                    localStorage.setItem('burgerDropHighScore', this.state.core.highScore.toString());
                 } catch (e) {
                     console.warn('Could not save high score:', e);
                 }
