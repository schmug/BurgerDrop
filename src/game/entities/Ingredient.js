--- conflicted
+++ resolved
@@ -241,15 +241,6 @@
         for (let i = 0; i < this.trail.length - 1; i++) {
             const point = this.trail[i];
             const nextPoint = this.trail[i + 1];
-<<<<<<< HEAD
-            
-            // Validate point coordinates
-            if (!isFinite(point.x) || !isFinite(point.y) || 
-                !isFinite(nextPoint.x) || !isFinite(nextPoint.y)) {
-                continue;
-            }
-            
-=======
 
             // Skip if coordinates are not finite to avoid rendering errors
             if (!Number.isFinite(point.x) || !Number.isFinite(point.y) ||
@@ -257,7 +248,6 @@
                 continue;
             }
 
->>>>>>> ec4db2f2
             // Draw line segment with gradient
             const gradient = ctx.createLinearGradient(
                 point.x, point.y, nextPoint.x, nextPoint.y
