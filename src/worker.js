--- conflicted
+++ resolved
@@ -117,6 +117,20 @@
 
 .audio-toggle:active {
     transform: scale(0.95);
+}
+
+#startScreen {
+    position: fixed;
+    top: 0;
+    left: 0;
+    right: 0;
+    bottom: 0;
+    background: rgba(0, 0, 0, 0.85);
+    display: flex;
+    justify-content: center;
+    align-items: center;
+    z-index: 2000;
+    backdrop-filter: blur(5px);
 }
 
 .game-over-overlay {
@@ -311,6 +325,10 @@
 
     <div class="game-container">
         <canvas id="gameCanvas"></canvas>
+    </div>
+
+    <div id="startScreen">
+        <button class="play-again-btn" id="startButton">Start Game</button>
     </div>
 
     <div class="game-over-overlay" id="gameOverOverlay">
@@ -1648,8 +1666,8 @@
          * @param {object} gameState - Game state for power-up checks
          * @param {number} deltaTime - Time elapsed since last frame
          */
+        // deltaTime is expected in milliseconds; default assumes ~60fps
         update(frameCount, gameState, deltaTime = 16.67) {
-            // deltaTime is in ms
             this.animationTime += deltaTime;
             
             // Apply speed boost power-up if available
@@ -2007,7 +2025,7 @@
 
         /**
          * Update order state
-         * @param {number} deltaTime - Time elapsed since last frame in seconds
+         * @param {number} deltaTime - Time elapsed since last frame in milliseconds
          * @param {object} gameState - Game state for power-up checks
          * @returns {boolean} True if order is still valid, false if expired
          */
@@ -6434,11 +6452,8 @@
             // Update ingredients
             for (let i = this.ingredients.length - 1; i >= 0; i--) {
                 const ingredient = this.ingredients[i];
-<<<<<<< HEAD
-                ingredient.update(this.frameCount, this.state, this.deltaTime);
-=======
-                ingredient.update(this.frameCount, this.state.activePowerUps, deltaTime);
->>>>>>> d2a98028
+                // Pass deltaTime so ingredient physics stay consistent
+                ingredient.update(this.frameCount, this.state, deltaTime);
                 
                 // Remove if off screen
                 if (ingredient.y > this.canvas.height + 50) {
@@ -6639,8 +6654,8 @@
             this.audioSystem.playGameOver();
             
             // Update high score
-            if (this.state.score > this.state.highScore) {
-                this.state.highScore = this.state.score;
+            if (this.state.core.score > this.state.core.highScore) {
+                this.state.core.highScore = this.state.core.score;
                 this.saveHighScore();
             }
             
@@ -6648,8 +6663,8 @@
             const gameOverElement = document.getElementById('gameOverOverlay');
             if (gameOverElement) {
                 gameOverElement.style.display = 'block';
-                document.getElementById('finalScore').textContent = \`Final Score: \${this.state.score}\`;
-                document.getElementById('highScore').textContent = \`High Score: \${this.state.highScore}\`;
+                document.getElementById('finalScore').textContent = \`Final Score: \${this.state.core.score}\`;
+                document.getElementById('highScore').textContent = \`High Score: \${this.state.core.highScore}\`;
             }
         }
         
@@ -6661,7 +6676,7 @@
                 try {
                     const savedScore = localStorage.getItem('burgerDropHighScore');
                     if (savedScore) {
-                        this.state.highScore = parseInt(savedScore) || 0;
+                        this.state.core.highScore = parseInt(savedScore) || 0;
                     }
                 } catch (e) {
                     console.warn('Could not load high score:', e);
@@ -6675,7 +6690,7 @@
         saveHighScore() {
             if (isLocalStorageAvailable()) {
                 try {
-                    localStorage.setItem('burgerDropHighScore', this.state.highScore.toString());
+                    localStorage.setItem('burgerDropHighScore', this.state.core.highScore.toString());
                 } catch (e) {
                     console.warn('Could not save high score:', e);
                 }
@@ -6860,9 +6875,6 @@
                     enablePerformanceMonitoring: false,
                     showPerformanceUI: false
                 });
-                
-                // Start the game immediately
-                game.start();
                 
                 // Setup UI event handlers
                 const audioToggle = document.getElementById('audioToggle');
